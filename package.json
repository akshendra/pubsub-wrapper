{
  "name": "@akshendra/pubsub",
<<<<<<< HEAD
  "version": "0.0.2",
  "description": "A simple wrapper around gcloud pubsub",
  "main": "dist/Pubsub.js",
  "types": "dist/Pubsub.d.ts",
=======
  "version": "0.1.4",
  "description": "A wrapper around gcloud pubsub",
  "main": "index.js",
>>>>>>> 1cdde260
  "scripts": {
    "compile": "npx tsc"
  },
  "repository": {
    "type": "git",
    "url": "git+https://github.com/akshendra/pubsub-wrapper.git"
  },
  "keywords": [
    "pubsub",
    "meta",
    "js"
  ],
  "author": "Akshendra Pratap Singh",
  "license": "ISC",
  "bugs": {
    "url": "https://github.com/akshendra/pubsub-wrapper/issues"
  },
  "homepage": "https://github.com/akshendra/pubsub-wrapper#readme",
  "dependencies": {
<<<<<<< HEAD
    "@google-cloud/pubsub": "2.14.0",
=======
    "@google-cloud/pubsub": "2.7.0",
>>>>>>> 1cdde260
    "safely-parse-json": "0.1.0"
  }
}<|MERGE_RESOLUTION|>--- conflicted
+++ resolved
@@ -1,15 +1,9 @@
 {
   "name": "@akshendra/pubsub",
-<<<<<<< HEAD
-  "version": "0.0.2",
+  "version": "0.1.5",
   "description": "A simple wrapper around gcloud pubsub",
   "main": "dist/Pubsub.js",
   "types": "dist/Pubsub.d.ts",
-=======
-  "version": "0.1.4",
-  "description": "A wrapper around gcloud pubsub",
-  "main": "index.js",
->>>>>>> 1cdde260
   "scripts": {
     "compile": "npx tsc"
   },
@@ -29,11 +23,7 @@
   },
   "homepage": "https://github.com/akshendra/pubsub-wrapper#readme",
   "dependencies": {
-<<<<<<< HEAD
     "@google-cloud/pubsub": "2.14.0",
-=======
-    "@google-cloud/pubsub": "2.7.0",
->>>>>>> 1cdde260
     "safely-parse-json": "0.1.0"
   }
 }